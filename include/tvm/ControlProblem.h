--- conflicted
+++ resolved
@@ -42,27 +42,6 @@
 
   using TaskWithRequirementsPtr = std::shared_ptr<TaskWithRequirements>;
 
-<<<<<<< HEAD
-=======
-  /**
-  * \dot
-  * digraph graphname  {
-  * rankdir="LR";
-  * a [ label="Main page" ];
-  * b [ label="DOT graph" URL="@ref section_dot" ];
-  * c [ label="MSC sequence diagram" URL="@ref section_msc" ];
-  * d [ label="PlantUML diagram" URL="@ref section_plantuml" ];
-  * e [ label="Dia diagram" URL="@ref section_dia" ];
-  * f [ label="Images" URL="@ref section_images" ];
-  * a -> b;
-  * a -> c;
-  * a -> d;
-  * a -> e;
-  * a -> f;
-  * }
-  * \enddot
-  */
->>>>>>> 287875bb
   class TVM_DLLAPI ControlProblem
   {
     friend class LinearizedControlProblem;
